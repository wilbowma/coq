(************************************************************************)
(*         *   The Coq Proof Assistant / The Coq Development Team       *)
(*  v      *   INRIA, CNRS and contributors - Copyright 1999-2018       *)
(* <O___,, *       (see CREDITS file for the list of authors)           *)
(*   \VV/  **************************************************************)
(*    //   *    This file is distributed under the terms of the         *)
(*         *     GNU Lesser General Public License Version 2.1          *)
(*         *     (see LICENSE file for the text of the license)         *)
(************************************************************************)

let fatal_error exn =
  Topfmt.(in_phase ~phase:ParsingCommandLine print_err_exn exn);
  let exit_code = if CErrors.(is_anomaly exn || not (handled exn)) then 129 else 1 in
  exit exit_code

let error_missing_arg s =
  prerr_endline ("Error: extra argument expected after option "^s);
  prerr_endline "See -help for the syntax of supported options";
  exit 1

(******************************************************************************)
(* Imperative effects! This must be fixed at some point.                      *)
(******************************************************************************)
let set_worker_id opt s =
  assert (s <> "master");
  Flags.async_proofs_worker_id := s

let set_type_in_type () =
  let typing_flags = Environ.typing_flags (Global.env ()) in
  Global.set_typing_flags { typing_flags with Declarations.check_universes = false }

(******************************************************************************)

type compilation_mode = BuildVo | BuildVio | Vio2Vo
type color = [`ON | `AUTO | `OFF]

type coq_cmdopts = {

  load_init   : bool;
  load_rcfile : bool;
  rcfile      : string option;

  ml_includes : Mltop.coq_path list;
  vo_includes : Mltop.coq_path list;
  vo_requires : (string * string option * bool option) list;
  (* None = No Import; Some false = Import; Some true = Export *)

  (* XXX: Fusion? *)
  batch_mode : bool;
  compilation_mode : compilation_mode;

  toplevel_name : Stm.interactive_top;

  compile_list: (string * bool) list;  (* bool is verbosity  *)
  compilation_output_name : string option;

  load_vernacular_list : (string * bool) list;

  vio_checking: bool;
  vio_tasks   : (int list * string) list;
  vio_files   : string list;
  vio_files_j : int;

  color : color;

  impredicative_set : Declarations.set_predicativity;
  indices_matter : bool;
  enable_VM : bool;
  enable_native_compiler : bool;
  stm_flags   : Stm.AsyncOpts.stm_opt;
  debug       : bool;
  diffs_set   : bool;
  time        : bool;

  filter_opts : bool;

  glob_opt    : bool;

  memory_stat : bool;
  print_tags  : bool;
  print_where : bool;
  print_config: bool;
  output_context : bool;

  print_emacs : bool;

  inputstate  : string option;
  outputstate : string option;

}

let default_toplevel = Names.(DirPath.make [Id.of_string "Top"])

let default_opts = {

  load_init   = true;
  load_rcfile = true;
  rcfile      = None;

  ml_includes = [];
  vo_includes = [];
  vo_requires = [];

  batch_mode = false;
  compilation_mode = BuildVo;

  toplevel_name = Stm.TopLogical default_toplevel;

  compile_list = [];
  compilation_output_name = None;

  load_vernacular_list = [];

  vio_checking = false;
  vio_tasks    = [];
  vio_files    = [];
  vio_files_j  = 0;

  color = `AUTO;

  impredicative_set = Declarations.PredicativeSet;
  indices_matter = false;
  enable_VM = true;
  enable_native_compiler = Coq_config.native_compiler;
  stm_flags    = Stm.AsyncOpts.default_opts;
  debug        = false;
  diffs_set    = false;
  time         = false;

  filter_opts  = false;

  glob_opt     = false;

  memory_stat  = false;
  print_tags   = false;
  print_where  = false;
  print_config = false;
  output_context = false;

  print_emacs = false;

  (* Quiet / verbosity options should be here *)

  inputstate  = None;
  outputstate = None;
}

(******************************************************************************)
(* Functional arguments                                                       *)
(******************************************************************************)
let add_ml_include opts s =
  Mltop.{ opts with ml_includes = {recursive = false; path_spec = MlPath s} :: opts.ml_includes }

let add_vo_include opts unix_path coq_path implicit =
  let open Mltop in
  let coq_path = Libnames.dirpath_of_string coq_path in
  { opts with vo_includes = {
        recursive = true;
        path_spec = VoPath { unix_path; coq_path; has_ml = AddNoML; implicit } } :: opts.vo_includes }

let add_vo_require opts d p export =
  { opts with vo_requires = (d, p, export) :: opts.vo_requires }

let add_compat_require opts v =
  match v with
  | Flags.V8_7 -> add_vo_require opts "Coq.Compat.Coq87" None (Some false)
  | Flags.V8_8 -> add_vo_require opts "Coq.Compat.Coq88" None (Some false)
  | Flags.Current -> add_vo_require opts "Coq.Compat.Coq89" None (Some false)

let set_batch_mode opts =
  (* XXX: This should be in the argument record *)
  Flags.quiet := true;
  System.trust_file_cache := true;
  { opts with batch_mode = true }

let add_compile opts verbose s =
  let opts = set_batch_mode opts in
  if not opts.glob_opt then Dumpglob.dump_to_dotglob ();
  (** make the file name explicit; needed not to break up Coq loadpath stuff. *)
  let s =
    let open Filename in
    if is_implicit s
    then concat current_dir_name s
    else s
  in
  { opts with compile_list = (s,verbose) :: opts.compile_list }

let add_load_vernacular opts verb s =
  { opts with load_vernacular_list = (CUnix.make_suffix s ".v",verb) :: opts.load_vernacular_list }

let add_vio_task opts f =
  let opts = set_batch_mode opts in
  { opts with vio_tasks = f :: opts.vio_tasks }

let add_vio_file opts f =
  let opts = set_batch_mode opts in
  { opts with vio_files = f :: opts.vio_files }

let set_vio_checking_j opts opt j =
  try { opts with vio_files_j = int_of_string j }
  with Failure _ ->
    prerr_endline ("The first argument of " ^ opt ^ " must the number");
    prerr_endline "of concurrent workers to be used (a positive integer).";
    prerr_endline "Makefiles generated by coq_makefile should be called";
    prerr_endline "setting the J variable like in 'make vio2vo J=3'";
    exit 1

(** Options for proof general *)
let set_emacs opts =
  Printer.enable_goal_tags_printing := true;
  { opts with color = `OFF; print_emacs = true }

let set_color opts = function
| "yes" | "on" -> { opts with color = `ON }
| "no" | "off" -> { opts with color = `OFF }
| "auto" -> { opts with color = `AUTO }
| _ -> prerr_endline ("Error: on/off/auto expected after option color"); exit 1

let warn_deprecated_inputstate =
  CWarnings.create ~name:"deprecated-inputstate" ~category:"deprecated"
         (fun () -> Pp.strbrk "The inputstate option is deprecated and discouraged.")

let set_inputstate opts s =
  warn_deprecated_inputstate ();
  { opts with inputstate = Some s }

let warn_deprecated_outputstate =
  CWarnings.create ~name:"deprecated-outputstate" ~category:"deprecated"
         (fun () ->
          Pp.strbrk "The outputstate option is deprecated and discouraged.")

let set_outputstate opts s =
  warn_deprecated_outputstate ();
  { opts with outputstate = Some s }

let exitcode opts = if opts.filter_opts then 2 else 0

(******************************************************************************)
(* Parsing helpers                                                            *)
(******************************************************************************)
let get_task_list s = List.map int_of_string (Str.split (Str.regexp ",") s)

let get_bool opt = function
  | "yes" | "on" -> true
  | "no" | "off" -> false
  | _ -> prerr_endline ("Error: yes/no expected after option "^opt); exit 1

let get_int opt n =
  try int_of_string n
  with Failure _ ->
    prerr_endline ("Error: integer expected after option "^opt); exit 1

let get_float opt n =
  try float_of_string n
  with Failure _ ->
    prerr_endline ("Error: float expected after option "^opt); exit 1

let get_host_port opt s =
  match String.split_on_char ':' s with
  | [host; portr; portw] ->
       Some (Spawned.Socket(host, int_of_string portr, int_of_string portw))
  | ["stdfds"] -> Some Spawned.AnonPipe
  | _ ->
     prerr_endline ("Error: host:portr:portw or stdfds expected after option "^opt);
     exit 1

let get_error_resilience opt = function
  | "on" | "all" | "yes" -> `All
  | "off" | "no" -> `None
  | s -> `Only (String.split_on_char ',' s)

let get_priority opt s =
  try CoqworkmgrApi.priority_of_string s
  with Invalid_argument _ ->
    prerr_endline ("Error: low/high expected after "^opt); exit 1

let get_async_proofs_mode opt = let open Stm.AsyncOpts in function
  | "no" | "off" -> APoff
  | "yes" | "on" -> APon
  | "lazy" -> APonLazy
  | _ -> prerr_endline ("Error: on/off/lazy expected after "^opt); exit 1

let get_cache opt = function
  | "force" -> Some Stm.AsyncOpts.Force
  | _ -> prerr_endline ("Error: force expected after "^opt); exit 1

let get_identifier opt s =
  try Names.Id.of_string s
  with CErrors.UserError _ ->
    prerr_endline ("Error: valid identifier expected after option "^opt); exit 1

let is_not_dash_option = function
  | Some f when String.length f > 0 && f.[0] <> '-' -> true
  | _ -> false

let rec add_vio_args peek next oval =
  if is_not_dash_option (peek ()) then
    let oval = add_vio_file oval (next ()) in
    add_vio_args peek next oval
  else oval

let get_native_name s =
  (* We ignore even critical errors because this mode has to be super silent *)
  try
    String.concat "/" [Filename.dirname s;
      Nativelib.output_dir; Library.native_name_from_filename s]
  with _ -> ""

(*s Parsing of the command line.
    We no longer use [Arg.parse], in order to use share [Usage.print_usage]
    between coqtop and coqc. *)

let usage_no_coqlib = CWarnings.create ~name:"usage-no-coqlib" ~category:"filesystem"
    (fun () -> Pp.str "cannot guess a path for Coq libraries; dynaminally loaded flags will not be mentioned")

exception NoCoqLib

let usage batch =
  begin
    try Envars.set_coqlib ~fail:(fun x -> raise NoCoqLib)
    with NoCoqLib -> usage_no_coqlib ()
  end;
  let lp = Coqinit.toplevel_init_load_path () in
  (* Necessary for finding the toplevels below *)
  List.iter Mltop.add_coq_path lp;
  if batch
  then Usage.print_usage_coqc ()
  else Usage.print_usage_coqtop ()

(* Main parsing routine *)
let parse_args init_opts arglist : coq_cmdopts * string list =
  let args = ref arglist in
  let extras = ref [] in
  let rec parse oval = match !args with
  | [] ->
    (oval, List.rev !extras)
  | opt :: rem ->
    args := rem;
    let next () = match !args with
      | x::rem -> args := rem; x
      | [] -> error_missing_arg opt
    in
    let peek_next () = match !args with
      | x::_ -> Some x
      | [] -> None
    in
    let noval = begin match opt with

    (* Complex options with many args *)
    |"-I"|"-include" ->
      begin match rem with
      | d :: rem ->
        args := rem;
        add_ml_include oval d
      | [] -> error_missing_arg opt
      end
    |"-Q" ->
      begin match rem with
      | d :: p :: rem ->
        args := rem;
        add_vo_include oval d p false
      | _ -> error_missing_arg opt
      end
    |"-R" ->
      begin match rem with
      | d :: p :: rem ->
        args := rem;
        add_vo_include oval d p true
      | _ -> error_missing_arg opt
      end

    (* Options with two arg *)
    |"-check-vio-tasks" ->
      let tno = get_task_list (next ()) in
      let tfile = next () in
      add_vio_task oval (tno,tfile)

    |"-schedule-vio-checking" ->
      let oval = { oval with vio_checking = true } in
      let oval = set_vio_checking_j oval opt (next ()) in
      let oval = add_vio_file oval (next ()) in
      add_vio_args peek_next next oval

    |"-schedule-vio2vo" ->
      let oval = set_vio_checking_j oval opt (next ()) in
      let oval = add_vio_file oval (next ()) in
      add_vio_args peek_next next oval

    (* Options with one arg *)
    |"-coqlib" ->
      Envars.set_user_coqlib (next ());
      oval

    |"-async-proofs" ->
      { oval with stm_flags = { oval.stm_flags with
        Stm.AsyncOpts.async_proofs_mode = get_async_proofs_mode opt (next())
      }}
    |"-async-proofs-j" ->
      { oval with stm_flags = { oval.stm_flags with
        Stm.AsyncOpts.async_proofs_n_workers = (get_int opt (next ()))
      }}
    |"-async-proofs-cache" ->
      { oval with stm_flags = { oval.stm_flags with
        Stm.AsyncOpts.async_proofs_cache = get_cache opt (next ())
      }}

    |"-async-proofs-tac-j" ->
      { oval with stm_flags = { oval.stm_flags with
        Stm.AsyncOpts.async_proofs_n_tacworkers = (get_int opt (next ()))
      }}

    |"-async-proofs-worker-priority" ->
      CoqworkmgrApi.async_proofs_worker_priority := get_priority opt (next ());
      oval

    |"-async-proofs-private-flags" ->
      { oval with stm_flags = { oval.stm_flags with
        Stm.AsyncOpts.async_proofs_private_flags = Some (next ());
      }}

    |"-async-proofs-tactic-error-resilience" ->
      { oval with stm_flags = { oval.stm_flags with
        Stm.AsyncOpts.async_proofs_tac_error_resilience = get_error_resilience opt (next ())
      }}

    |"-async-proofs-command-error-resilience" ->
      { oval with stm_flags = { oval.stm_flags with
        Stm.AsyncOpts.async_proofs_cmd_error_resilience = get_bool opt (next ())
      }}

    |"-async-proofs-delegation-threshold" ->
      { oval with stm_flags = { oval.stm_flags with
        Stm.AsyncOpts.async_proofs_delegation_threshold = get_float opt (next ())
      }}

    |"-worker-id" -> set_worker_id opt (next ()); oval

    |"-compat" ->
      let v = G_vernac.parse_compat_version (next ()) in
      Flags.compat_version := v;
      add_compat_require oval v

    |"-compile" ->
      add_compile oval false (next ())

    |"-compile-verbose" ->
      add_compile oval true (next ())

    |"-dump-glob" ->
      Dumpglob.dump_into_file (next ());
      { oval with glob_opt = true }

    |"-feedback-glob" ->
      Dumpglob.feedback_glob (); oval

    |"-exclude-dir" ->
      System.exclude_directory (next ()); oval

    |"-init-file" ->
      { oval with rcfile = Some (next ()); }

    |"-inputstate"|"-is" ->
      set_inputstate oval (next ())

    |"-outputstate" ->
      set_outputstate oval (next ())

    |"-load-ml-object" ->
      Mltop.dir_ml_load (next ()); oval

    |"-load-ml-source" ->
      Mltop.dir_ml_use (next ()); oval

    |"-load-vernac-object" ->
      add_vo_require oval (next ()) None None

    |"-load-vernac-source"|"-l" ->
      add_load_vernacular oval false (next ())

    |"-load-vernac-source-verbose"|"-lv" ->
      add_load_vernacular oval true (next ())

    |"-mangle-names" ->
      Namegen.set_mangle_names_mode (get_identifier opt (next ())); oval

    |"-print-mod-uid" ->
      let s = String.concat " " (List.map get_native_name rem) in print_endline s; exit 0

    |"-profile-ltac-cutoff" ->
      Flags.profile_ltac := true;
      Flags.profile_ltac_cutoff := get_float opt (next ());
      oval

    |"-require" -> add_vo_require oval (next ()) None (Some false)

    |"-top" ->
      let topname = Libnames.dirpath_of_string (next ()) in
      if Names.DirPath.is_empty topname then
        CErrors.user_err Pp.(str "Need a non empty toplevel module name");
      { oval with toplevel_name = Stm.TopLogical topname }

    |"-topfile" ->
      { oval with toplevel_name = Stm.TopPhysical (next()) }

    |"-main-channel" ->
      Spawned.main_channel := get_host_port opt (next()); oval

    |"-control-channel" ->
      Spawned.control_channel := get_host_port opt (next()); oval

    |"-vio2vo" ->
      let oval = add_compile oval false (next ()) in
      { oval with compilation_mode = Vio2Vo }

    |"-w" | "-W" ->
      let w = next () in
      if w = "none" then
        (CWarnings.set_flags w; oval)
      else
        let w = CWarnings.get_flags () ^ "," ^ w in
        CWarnings.set_flags (CWarnings.normalize_flags_string w);
        oval

    |"-o" -> { oval with compilation_output_name = Some (next()) }

    |"-bytecode-compiler" ->
      { oval with enable_VM = get_bool opt (next ()) }

    |"-native-compiler" ->

      (* We use two boolean flags because the four states make sense, even if
      only three are accessible to the user at the moment. The selection of the
      produced artifact(s) (`.vo`, `.vio`, `.coq-native`, ...) should be done by
      a separate flag, and the "ondemand" value removed. Once this is done, use
      [get_bool] here. *)
      let (enable,precompile) =
        match (next ()) with
        | ("yes" | "on") -> true, true
        | "ondemand" -> true, false
        | ("no" | "off") -> false, false
        | _ -> prerr_endline ("Error: (yes|no|ondemand) expected after option -native-compiler"); exit 1
      in
      Flags.output_native_objects := precompile;
      { oval with enable_native_compiler = enable }

    (* Options with zero arg *)
    |"-async-queries-always-delegate"
    |"-async-proofs-always-delegate"
    |"-async-proofs-never-reopen-branch" ->
      { oval with stm_flags = { oval.stm_flags with
        Stm.AsyncOpts.async_proofs_never_reopen_branch = true
      }}
    |"-batch" -> set_batch_mode oval
    |"-test-mode" -> Flags.test_mode := true; oval
    |"-beautify" -> Flags.beautify := true; oval
    |"-boot" -> Flags.boot := true; { oval with load_rcfile = false; }
    |"-bt" -> Backtrace.record_backtrace true; oval
    |"-color" -> set_color oval (next ())
    |"-config"|"--config" -> { oval with print_config = true }
    |"-debug" -> Coqinit.set_debug (); oval
    |"-diffs" -> let opt = next () in
                  if List.exists (fun x -> opt = x) ["off"; "on"; "removed"] then
                    Proof_diffs.write_diffs_option opt
                  else
                    (prerr_endline ("Error: on|off|removed expected after -diffs"); exit 1);
                  { oval with diffs_set = true }
    |"-stm-debug" -> Stm.stm_debug := true; oval
    |"-emacs" -> set_emacs oval
    |"-filteropts" -> { oval with filter_opts = true }
    |"-impredicative-set" ->
      { oval with impredicative_set = Declarations.ImpredicativeSet }
    |"-indices-matter" -> { oval with indices_matter = true }
    |"-m"|"--memory" -> { oval with memory_stat = true }
    |"-noinit"|"-nois" -> { oval with load_init = false }
    |"-no-glob"|"-noglob" -> Dumpglob.noglob (); { oval with glob_opt = true }
    |"-output-context" -> { oval with output_context = true }
    |"-profile-ltac" -> Flags.profile_ltac := true; oval
    |"-q" -> { oval with load_rcfile = false; }
    |"-quiet"|"-silent" ->
      Flags.quiet := true;
      Flags.make_warn false;
      oval
    |"-quick" -> { oval with compilation_mode = BuildVio }
    |"-list-tags" -> { oval with print_tags = true }
    |"-time" -> { oval with time = true }
    |"-type-in-type" -> set_type_in_type (); oval
    |"-unicode" -> add_vo_require oval "Utf8_core" None (Some false)
    |"-where" -> { oval with print_where = true }
    |"-h"|"-H"|"-?"|"-help"|"--help" -> usage oval.batch_mode; oval
    |"-v"|"--version" -> Usage.version (exitcode oval)
    |"-print-version"|"--print-version" ->
      Usage.machine_readable_version (exitcode oval)

    (* Unknown option *)
    | s ->
      extras := s :: !extras;
      oval
    end in
    parse noval
  in
  try
<<<<<<< HEAD
    parse init_args
  with any -> fatal_error any

(******************************************************************************)
(* Startup LoadPath and Modules                                               *)
(******************************************************************************)
(* prelude_data == From Coq Require Export Prelude. *)
let prelude_data = "Prelude", Some "Coq", Some false

let require_libs opts =
  if opts.load_init then prelude_data :: opts.vo_requires else opts.vo_requires

let cmdline_load_path opts =
  List.rev opts.vo_includes @ List.(rev opts.ml_includes)

let build_load_path opts =
  Coqinit.libs_init_load_path ~load_init:opts.load_init @
  cmdline_load_path opts
=======
    parse init_opts
  with any -> fatal_error any
>>>>>>> 8f9dcb84
<|MERGE_RESOLUTION|>--- conflicted
+++ resolved
@@ -599,8 +599,7 @@
     parse noval
   in
   try
-<<<<<<< HEAD
-    parse init_args
+    parse init_opts
   with any -> fatal_error any
 
 (******************************************************************************)
@@ -617,8 +616,4 @@
 
 let build_load_path opts =
   Coqinit.libs_init_load_path ~load_init:opts.load_init @
-  cmdline_load_path opts
-=======
-    parse init_opts
-  with any -> fatal_error any
->>>>>>> 8f9dcb84
+  cmdline_load_path opts