(************************************************************************)
(*  v      *   The Coq Proof Assistant  /  The Coq Development Team     *)
(* <O___,, *   INRIA - CNRS - LIX - LRI - PPS - Copyright 1999-2015     *)
(*   \VV/  **************************************************************)
(*    //   *      This file is distributed under the terms of the       *)
(*         *       GNU Lesser General Public License Version 2.1        *)
(************************************************************************)

(*i*)
open Pp
open Errors
open Util
open Names
open Nameops
open Libnames
open Misctypes
open Constrexpr
open Constrexpr_ops
(*i*)


let oldfashion_patterns = ref (false)
let _ = Goptions.declare_bool_option {
  Goptions.optsync = true; Goptions.optdepr = false;
  Goptions.optname =
    "Constructors in patterns require all their arguments but no parameters instead of explicit parameters and arguments";
  Goptions.optkey = ["Asymmetric";"Patterns"];
  Goptions.optread = (fun () -> !oldfashion_patterns);
  Goptions.optwrite = (fun a -> oldfashion_patterns:=a);
}

(**********************************************************************)
(* Miscellaneous *)

let error_invalid_pattern_notation loc =
  user_err_loc (loc,"",str "Invalid notation for pattern.")

(**********************************************************************)
(* Functions on constr_expr *)

<<<<<<< HEAD
let ids_of_cases_indtype =
  let rec vars_of ids = function
    (* We deal only with the regular cases *)
    | (CPatCstr (_,_,l1,l2)|CPatNotation (_,_,(l1,[]),l2)) ->
      List.fold_left vars_of (List.fold_left vars_of [] l2) l1
    (* assume the ntn is applicative and does not instantiate the head !! *)
    | CPatDelimiters(_,_,c) -> vars_of ids c
    | CPatAtom (_, Some (Libnames.Ident (_, x))) -> x::ids
    | _ -> ids in
  vars_of []

let ids_of_cases_tomatch tms =
  List.fold_right
    (fun (_,ona,indnal) l ->
      Option.fold_right (fun t -> (@) (ids_of_cases_indtype t))
      indnal (Option.fold_right (Loc.down_located name_cons) ona l))
    tms []

=======
>>>>>>> 245affff
let is_constructor id =
  try Globnames.isConstructRef
        (Smartlocate.global_of_extended_global
           (Nametab.locate_extended (qualid_of_ident id)))
  with Not_found -> false

let rec cases_pattern_fold_names f a = function
  | CPatRecord (_, l) ->
      List.fold_left (fun acc (r, cp) -> cases_pattern_fold_names f acc cp) a l
  | CPatAlias (_,pat,id) -> f id a
  | CPatOr (_,patl) ->
      List.fold_left (cases_pattern_fold_names f) a patl
  | CPatCstr (_,_,patl1,patl2) ->
    List.fold_left (cases_pattern_fold_names f)
      (List.fold_left (cases_pattern_fold_names f) a patl1) patl2
  | CPatNotation (_,_,(patl,patll),patl') ->
      List.fold_left (cases_pattern_fold_names f)
	(List.fold_left (cases_pattern_fold_names f) a (patl@List.flatten patll)) patl'
  | CPatDelimiters (_,_,pat) -> cases_pattern_fold_names f a pat
  | CPatAtom (_,Some (Ident (_,id))) when not (is_constructor id) -> f id a
  | CPatPrim _ | CPatAtom _ -> a

let ids_of_pattern_list =
  List.fold_left
    (Loc.located_fold_left
      (List.fold_left (cases_pattern_fold_names Id.Set.add)))
    Id.Set.empty

let ids_of_cases_indtype p =
  Id.Set.elements (cases_pattern_fold_names Id.Set.add Id.Set.empty p)

let ids_of_cases_tomatch tms =
  List.fold_right
    (fun (_,(ona,indnal)) l ->
      Option.fold_right (fun t ids -> cases_pattern_fold_names Id.Set.add ids t)
      indnal
        (Option.fold_right (Loc.down_located (name_fold Id.Set.add)) ona l))
    tms Id.Set.empty

let rec fold_constr_expr_binders g f n acc b = function
  | (nal,bk,t)::l ->
      let nal = snd (List.split nal) in
      let n' = List.fold_right (name_fold g) nal n in
      f n (fold_constr_expr_binders g f n' acc b l) t
  | [] ->
      f n acc b

let rec fold_local_binders g f n acc b = function
  | LocalRawAssum (nal,bk,t)::l ->
      let nal = snd (List.split nal) in
      let n' = List.fold_right (name_fold g) nal n in
      f n (fold_local_binders g f n' acc b l) t
  | LocalRawDef ((_,na),t)::l ->
      f n (fold_local_binders g f (name_fold g na n) acc b l) t
  | [] ->
      f n acc b

let fold_constr_expr_with_binders g f n acc = function
  | CAppExpl (loc,(_,_,_),l) -> List.fold_left (f n) acc l
  | CApp (loc,(_,t),l) -> List.fold_left (f n) (f n acc t) (List.map fst l)
  | CProdN (_,l,b) | CLambdaN (_,l,b) -> fold_constr_expr_binders g f n acc b l
  | CLetIn (_,na,a,b) -> fold_constr_expr_binders g f n acc b [[na],default_binder_kind,a]
  | CCast (loc,a,(CastConv b|CastVM b|CastNative b)) -> f n (f n acc a) b
  | CCast (loc,a,CastCoerce) -> f n acc a
  | CNotation (_,_,(l,ll,bll)) ->
      (* The following is an approximation: we don't know exactly if
         an ident is binding nor to which subterms bindings apply *)
      let acc = List.fold_left (f n) acc (l@List.flatten ll) in
      List.fold_left (fun acc bl -> fold_local_binders g f n acc (CHole (Loc.ghost,None,IntroAnonymous,None)) bl) acc bll
  | CGeneralization (_,_,_,c) -> f n acc c
  | CDelimiters (loc,_,a) -> f n acc a
  | CHole _ | CEvar _ | CPatVar _ | CSort _ | CPrim _ | CRef _ ->
      acc
  | CRecord (loc,l) -> List.fold_left (fun acc (id, c) -> f n acc c) acc l
  | CCases (loc,sty,rtnpo,al,bl) ->
      let ids = ids_of_cases_tomatch al in
<<<<<<< HEAD
      let acc = Option.fold_left (f (List.fold_right g ids n)) acc rtnpo in
      let acc = List.fold_left (f n) acc (List.map (fun (fst,_,_) -> fst) al) in
=======
      let acc = Option.fold_left (f (Id.Set.fold g ids n)) acc rtnpo in
      let acc = List.fold_left (f n) acc (List.map fst al) in
>>>>>>> 245affff
      List.fold_right (fun (loc,patl,rhs) acc ->
	let ids = ids_of_pattern_list patl in
	f (Id.Set.fold g ids n) acc rhs) bl acc
  | CLetTuple (loc,nal,(ona,po),b,c) ->
      let n' = List.fold_right (Loc.down_located (name_fold g)) nal n in
      f (Option.fold_right (Loc.down_located (name_fold g)) ona n') (f n acc b) c
  | CIf (_,c,(ona,po),b1,b2) ->
      let acc = f n (f n (f n acc b1) b2) c in
      Option.fold_left
	(f (Option.fold_right (Loc.down_located (name_fold g)) ona n)) acc po
  | CFix (loc,_,l) ->
      let n' = List.fold_right (fun ((_,id),_,_,_,_) -> g id) l n in
      List.fold_right (fun (_,(_,o),lb,t,c) acc ->
	fold_local_binders g f n'
	  (fold_local_binders g f n acc t lb) c lb) l acc
  | CCoFix (loc,_,_) ->
      msg_warning (strbrk "Capture check in multiple binders not done"); acc

let free_vars_of_constr_expr c =
  let rec aux bdvars l = function
  | CRef (Ident (_,id),_) -> if Id.List.mem id bdvars then l else Id.Set.add id l
  | c -> fold_constr_expr_with_binders (fun a l -> a::l) aux bdvars l c
  in aux [] Id.Set.empty c

let occur_var_constr_expr id c = Id.Set.mem id (free_vars_of_constr_expr c)

(* Interpret the index of a recursion order annotation *)

let split_at_annot bl na =
  let names = List.map snd (names_of_local_assums bl) in
  match na with
  | None ->
      begin match names with
      | [] -> error "A fixpoint needs at least one parameter."
      | _ -> ([], bl)
      end
  | Some (loc, id) ->
      let rec aux acc = function
	| LocalRawAssum (bls, k, t) as x :: rest ->
            let test (_, na) = match na with
            | Name id' -> Id.equal id id'
            | Anonymous -> false
            in
	    let l, r = List.split_when test bls in
            begin match r with
            | [] -> aux (x :: acc) rest
            | _ ->
              let ans = match l with
              | [] -> acc
              | _ -> LocalRawAssum (l, k, t) :: acc
              in
              (List.rev ans, LocalRawAssum (r, k, t) :: rest)
            end
	| LocalRawDef _ as x :: rest -> aux (x :: acc) rest
	| [] ->
            user_err_loc(loc,"",
			 str "No parameter named " ++ Nameops.pr_id id ++ str".")
      in aux [] bl

(* Used in correctness and interface *)

let map_binder g e nal = List.fold_right (Loc.down_located (name_fold g)) nal e

let map_binders f g e bl =
  (* TODO: avoid variable capture in [t] by some [na] in [List.tl nal] *)
  let h (e,bl) (nal,bk,t) = (map_binder g e nal,(nal,bk,f e t)::bl) in
  let (e,rbl) = List.fold_left h (e,[]) bl in
  (e, List.rev rbl)

let map_local_binders f g e bl =
  (* TODO: avoid variable capture in [t] by some [na] in [List.tl nal] *)
  let h (e,bl) = function
      LocalRawAssum(nal,k,ty) ->
        (map_binder g e nal, LocalRawAssum(nal,k,f e ty)::bl)
    | LocalRawDef((loc,na),ty) ->
        (name_fold g na e, LocalRawDef((loc,na),f e ty)::bl) in
  let (e,rbl) = List.fold_left h (e,[]) bl in
  (e, List.rev rbl)

let map_constr_expr_with_binders g f e = function
  | CAppExpl (loc,r,l) -> CAppExpl (loc,r,List.map (f e) l)
  | CApp (loc,(p,a),l) ->
      CApp (loc,(p,f e a),List.map (fun (a,i) -> (f e a,i)) l)
  | CProdN (loc,bl,b) ->
      let (e,bl) = map_binders f g e bl in CProdN (loc,bl,f e b)
  | CLambdaN (loc,bl,b) ->
      let (e,bl) = map_binders f g e bl in CLambdaN (loc,bl,f e b)
  | CLetIn (loc,na,a,b) -> CLetIn (loc,na,f e a,f (name_fold g (snd na) e) b)
  | CCast (loc,a,c) -> CCast (loc,f e a, Miscops.map_cast_type (f e) c)
  | CNotation (loc,n,(l,ll,bll)) ->
      (* This is an approximation because we don't know what binds what *)
      CNotation (loc,n,(List.map (f e) l,List.map (List.map (f e)) ll,
                     List.map (fun bl -> snd (map_local_binders f g e bl)) bll))
  | CGeneralization (loc,b,a,c) -> CGeneralization (loc,b,a,f e c)
  | CDelimiters (loc,s,a) -> CDelimiters (loc,s,f e a)
  | CHole _ | CEvar _ | CPatVar _ | CSort _
  | CPrim _ | CRef _ as x -> x
  | CRecord (loc,l) -> CRecord (loc,List.map (fun (id, c) -> (id, f e c)) l)
  | CCases (loc,sty,rtnpo,a,bl) ->
      let bl = List.map (fun (loc,patl,rhs) ->
        let ids = ids_of_pattern_list patl in
        (loc,patl,f (Id.Set.fold g ids e) rhs)) bl in
      let ids = ids_of_cases_tomatch a in
<<<<<<< HEAD
      let po = Option.map (f (List.fold_right g ids e)) rtnpo in
      CCases (loc, sty, po, List.map (fun (tm,x,y) -> f e tm,x,y) a,bl)
=======
      let po = Option.map (f (Id.Set.fold g ids e)) rtnpo in
      CCases (loc, sty, po, List.map (fun (tm,x) -> (f e tm,x)) a,bl)
>>>>>>> 245affff
  | CLetTuple (loc,nal,(ona,po),b,c) ->
      let e' = List.fold_right (Loc.down_located (name_fold g)) nal e in
      let e'' = Option.fold_right (Loc.down_located (name_fold g)) ona e in
      CLetTuple (loc,nal,(ona,Option.map (f e'') po),f e b,f e' c)
  | CIf (loc,c,(ona,po),b1,b2) ->
      let e' = Option.fold_right (Loc.down_located (name_fold g)) ona e in
      CIf (loc,f e c,(ona,Option.map (f e') po),f e b1,f e b2)
  | CFix (loc,id,dl) ->
      CFix (loc,id,List.map (fun (id,n,bl,t,d) ->
        let (e',bl') = map_local_binders f g e bl in
        let t' = f e' t in
        (* Note: fix names should be inserted before the arguments... *)
        let e'' = List.fold_left (fun e ((_,id),_,_,_,_) -> g id e) e' dl in
        let d' = f e'' d in
        (id,n,bl',t',d')) dl)
  | CCoFix (loc,id,dl) ->
      CCoFix (loc,id,List.map (fun (id,bl,t,d) ->
        let (e',bl') = map_local_binders f g e bl in
        let t' = f e' t in
        let e'' = List.fold_left (fun e ((_,id),_,_,_) -> g id e) e' dl in
        let d' = f e'' d in
        (id,bl',t',d')) dl)

(* Used in constrintern *)
let rec replace_vars_constr_expr l = function
  | CRef (Ident (loc,id),us) as x ->
      (try CRef (Ident (loc,Id.Map.find id l),us) with Not_found -> x)
  | c -> map_constr_expr_with_binders Id.Map.remove
           replace_vars_constr_expr l c

(* Returns the ranges of locs of the notation that are not occupied by args  *)
(* and which are then occupied by proper symbols of the notation (or spaces) *)

let locs_of_notation loc locs ntn =
  let (bl, el) = Loc.unloc loc in
  let locs =  List.map Loc.unloc locs in
  let rec aux pos = function
    | [] -> if Int.equal pos el then [] else [(pos,el)]
    | (ba,ea)::l -> if Int.equal pos ba then aux ea l else (pos,ba)::aux ea l
  in aux bl (List.sort (fun l1 l2 -> fst l1 - fst l2) locs)

let ntn_loc loc (args,argslist,binderslist) =
  locs_of_notation loc
    (List.map constr_loc (args@List.flatten argslist)@
     List.map local_binders_loc binderslist)

let patntn_loc loc (args,argslist) =
  locs_of_notation loc
    (List.map cases_pattern_expr_loc (args@List.flatten argslist))<|MERGE_RESOLUTION|>--- conflicted
+++ resolved
@@ -38,27 +38,6 @@
 (**********************************************************************)
 (* Functions on constr_expr *)
 
-<<<<<<< HEAD
-let ids_of_cases_indtype =
-  let rec vars_of ids = function
-    (* We deal only with the regular cases *)
-    | (CPatCstr (_,_,l1,l2)|CPatNotation (_,_,(l1,[]),l2)) ->
-      List.fold_left vars_of (List.fold_left vars_of [] l2) l1
-    (* assume the ntn is applicative and does not instantiate the head !! *)
-    | CPatDelimiters(_,_,c) -> vars_of ids c
-    | CPatAtom (_, Some (Libnames.Ident (_, x))) -> x::ids
-    | _ -> ids in
-  vars_of []
-
-let ids_of_cases_tomatch tms =
-  List.fold_right
-    (fun (_,ona,indnal) l ->
-      Option.fold_right (fun t -> (@) (ids_of_cases_indtype t))
-      indnal (Option.fold_right (Loc.down_located name_cons) ona l))
-    tms []
-
-=======
->>>>>>> 245affff
 let is_constructor id =
   try Globnames.isConstructRef
         (Smartlocate.global_of_extended_global
@@ -92,7 +71,7 @@
 
 let ids_of_cases_tomatch tms =
   List.fold_right
-    (fun (_,(ona,indnal)) l ->
+    (fun (_, ona, indnal) l ->
       Option.fold_right (fun t ids -> cases_pattern_fold_names Id.Set.add ids t)
       indnal
         (Option.fold_right (Loc.down_located (name_fold Id.Set.add)) ona l))
@@ -135,13 +114,8 @@
   | CRecord (loc,l) -> List.fold_left (fun acc (id, c) -> f n acc c) acc l
   | CCases (loc,sty,rtnpo,al,bl) ->
       let ids = ids_of_cases_tomatch al in
-<<<<<<< HEAD
-      let acc = Option.fold_left (f (List.fold_right g ids n)) acc rtnpo in
+      let acc = Option.fold_left (f (Id.Set.fold g ids n)) acc rtnpo in
       let acc = List.fold_left (f n) acc (List.map (fun (fst,_,_) -> fst) al) in
-=======
-      let acc = Option.fold_left (f (Id.Set.fold g ids n)) acc rtnpo in
-      let acc = List.fold_left (f n) acc (List.map fst al) in
->>>>>>> 245affff
       List.fold_right (fun (loc,patl,rhs) acc ->
 	let ids = ids_of_pattern_list patl in
 	f (Id.Set.fold g ids n) acc rhs) bl acc
@@ -245,13 +219,8 @@
         let ids = ids_of_pattern_list patl in
         (loc,patl,f (Id.Set.fold g ids e) rhs)) bl in
       let ids = ids_of_cases_tomatch a in
-<<<<<<< HEAD
-      let po = Option.map (f (List.fold_right g ids e)) rtnpo in
+      let po = Option.map (f (Id.Set.fold g ids e)) rtnpo in
       CCases (loc, sty, po, List.map (fun (tm,x,y) -> f e tm,x,y) a,bl)
-=======
-      let po = Option.map (f (Id.Set.fold g ids e)) rtnpo in
-      CCases (loc, sty, po, List.map (fun (tm,x) -> (f e tm,x)) a,bl)
->>>>>>> 245affff
   | CLetTuple (loc,nal,(ona,po),b,c) ->
       let e' = List.fold_right (Loc.down_located (name_fold g)) nal e in
       let e'' = Option.fold_right (Loc.down_located (name_fold g)) ona e in
