Potential sources of incompatibilities between Coq V8.4 and V8.5
----------------------------------------------------------------

(see also file CHANGES)

<<<<<<< HEAD
- options for *coq* compilation (see below for ocaml).

** [-I foo] is now deprecated and will not add directory foo to the
   coq load path (only for ocaml, see below). Just replace [-I foo] by
   [-Q foo ""] in your project file and re-generate makefile. Or
   perform the same operation directly in your makefile if you edit it
   by hand.

** Option -R Foo bar is the same in v8.5 than in v8.4 concerning coq
   load path.

** Option [-I foo -as bar] is unchanged but discouraged unless you
   compile ocaml code. Use -Q foo bar instead.

  for more details: file CHANGES or section "Customization at launch
  time" of the reference manual.

- Command line options for ocaml  Compilation of ocaml code (plugins) 

** [-I foo] is *not* deprecated to add foo to the ocaml load path.

** [-I foo -as bar] adds foo to the ocaml load path *and* adds foo to
   the coq load path with logical name bar (shortcut for -I foo -Q foo
   bar).

  for more details: file CHANGES or section "Customization at launch
  time" of the reference manual.
  

- Universe Polymorphism.
=======
* List of typical changes to be done to adapt files from Coq 8.4 *
* to Coq 8.5 when not using compatibility option "-compat 8.4".  *

Symptom: "The reference omega was not found in the current environment".
Cause: "Require Omega" does not import the tactic "omega" any more
Possible solutions:
- use "Require Import OmegaTactic" (not compatible with 8.4)
- use "Require Import Omega" (compatible with 8.4)
- add definition "Ltac omega := Coq.omega.Omega.omega."
  
Symptom: "intuition" cannot solve a goal (not working anymore on non standard connective)
Cause: "intuition" had an accidental non uniform behavior fixed on non standard connectives
Possible solutions:
- use "dintuition" instead; it is stronger than "intuition" and works
  uniformly on non standard connectives, such as n-ary conjunctions or disjunctions
  (not compatible with 8.4)
- do the script differently

Symptom: The constructor foo (in type bar) expects n arguments.
Cause: parameters must now be given in patterns
Possible solutions:
- use option "Set Asymmetric Patterns" (compatible with 8.4)
- add "_" for the parameters (not compatible with 8.4)
- turn the parameters into implicit arguments (compatible with 8.4)

Symptom: "NPeano.Nat.foo" not existing anymore
Possible solutions:
- use "Nat.foo" instead

Symptom: typing problems with proj1_sig or similar
Cause: coercion from sig to sigT and similar coercions have been
  removed so as to make the initial state easier to understand for
  beginners
Solution: change proj1_sig into projT1 and similarly (compatible with 8.4)

* Other detailed changes *

Universe Polymorphism.
>>>>>>> 088b3161

- Refinement, unification and tactics are now aware of universes,
  resulting in more localized errors. Universe inconsistencies 
  should no more get raised at Qed time but during the proof.
  Unification *always* produces well-typed substitutions, hence
  some rare cases of unifications that succeeded while producing
  ill-typed terms before will now fail.
  
- The [change p with c] tactic semantics changed, now typechecking 
  [c] at each matching occurrence [t] of the pattern [p], and 
  converting [t] with [c].
  
- Template polymorphic inductive types: the partial application 
  of a template polymorphic type (e.g. list) is not polymorphic.
  An explicit parameter application (e.g [fun A => list A]) or
  [apply (list _)] will result in a polymorphic instance.

- The type inference algorithm now takes opacity of constants into
  account. This may have effects on tactics using type inference
  (e.g. induction). Extra "Transparent" might have to be added to
  revert opacity of constants.

Type classes.

- When writing an Instance foo : Class A := {| proj := t |} (note the
  vertical bars), support for typechecking the projections using the
  type information and switching to proof mode is no longer available.
  Use { } (without the vertical bars) instead.

Tactic abstract.

- Auxiliary lemmas generated by the abstract tactic are removed from
  the global environment and inlined in the proof term when a proof
  is ended with Qed.  The behavior of 8.4 can be obtained by ending
  proofs with "Qed exporting" or "Qed exporting ident, .., ident".

Potential sources of incompatibilities between Coq V8.3 and V8.4
----------------------------------------------------------------

(see also file CHANGES)

The main known incompatibilities between 8.3 and 8.4 are consequences
of the following changes:

- The reorganization of the library of numbers:

  Several definitions have new names or are defined in modules of
  different names, but a special care has been taken to have this
  renaming transparent for the user thanks to compatibility notations.

  However some definitions have changed, what might require some
  adaptations. The most noticeable examples are:
  - The "?=" notation which now bind to Pos.compare rather than former
    Pcompare (now Pos.compare_cont).
  - Changes in names may induce different automatically generated
    names in proof scripts (e.g. when issuing "destruct Z_le_gt_dec").
  - Z.add has a new definition, hence, applying "simpl" on subterms of
    its body might give different results than before.
  - BigN.shiftl and BigN.shiftr have reversed arguments order, the
    power function in BigN now takes two BigN.

- Other changes in libraries:

  - The definition of functions over "vectors" (list of fixed length)
    have changed.
  - TheoryList.v has been removed.

- Slight changes in tactics:

  - Less unfolding of fixpoints when applying destruct or inversion on
    a fixpoint hiding an inductive type (add an extra call to simpl to
    preserve compatibility).
  - Less unexpected local definitions when applying "destruct"
    (incompatibilities solvable by adapting name hypotheses).
  - Tactic "apply" might succeed more often, e.g. by now solving
    pattern-matching of the form ?f x y = g(x,y) (compatibility
    ensured by using "Unset Tactic Pattern Unification"), but also
    because it supports (full) betaiota (using "simple apply" might
    then help).
  - Tactic autorewrite does no longer instantiate pre-existing
    existential variables.
  - Tactic "info" is now available only for auto, eauto and trivial.

- Miscellaneous changes:

  - The command "Load" is now atomic for backtracking (use "Unset
    Atomic Load" for compatibility).


Incompatibilities beyond 8.4...

- Syntax: "x -> y" has now lower priority than "<->" "A -> B <-> C" is
  now "A -> (B <-> C)"

- Tactics: tauto and intuition no longer accidentally destruct binary
  connectives or records other than and, or, prod, sum, iff. In most
  of cases, dtauto or dintuition, though stronger than 8.3 tauto and
  8.3 intuition will provide compatibility.

- "Solve Obligations using" is now "Solve Obligations with".<|MERGE_RESOLUTION|>--- conflicted
+++ resolved
@@ -1,40 +1,6 @@
 Potential sources of incompatibilities between Coq V8.4 and V8.5
 ----------------------------------------------------------------
 
-(see also file CHANGES)
-
-<<<<<<< HEAD
-- options for *coq* compilation (see below for ocaml).
-
-** [-I foo] is now deprecated and will not add directory foo to the
-   coq load path (only for ocaml, see below). Just replace [-I foo] by
-   [-Q foo ""] in your project file and re-generate makefile. Or
-   perform the same operation directly in your makefile if you edit it
-   by hand.
-
-** Option -R Foo bar is the same in v8.5 than in v8.4 concerning coq
-   load path.
-
-** Option [-I foo -as bar] is unchanged but discouraged unless you
-   compile ocaml code. Use -Q foo bar instead.
-
-  for more details: file CHANGES or section "Customization at launch
-  time" of the reference manual.
-
-- Command line options for ocaml  Compilation of ocaml code (plugins) 
-
-** [-I foo] is *not* deprecated to add foo to the ocaml load path.
-
-** [-I foo -as bar] adds foo to the ocaml load path *and* adds foo to
-   the coq load path with logical name bar (shortcut for -I foo -Q foo
-   bar).
-
-  for more details: file CHANGES or section "Customization at launch
-  time" of the reference manual.
-  
-
-- Universe Polymorphism.
-=======
 * List of typical changes to be done to adapt files from Coq 8.4 *
 * to Coq 8.5 when not using compatibility option "-compat 8.4".  *
 
@@ -72,8 +38,37 @@
 
 * Other detailed changes *
 
-Universe Polymorphism.
->>>>>>> 088b3161
+(see also file CHANGES)
+
+- options for *coq* compilation (see below for ocaml).
+
+** [-I foo] is now deprecated and will not add directory foo to the
+   coq load path (only for ocaml, see below). Just replace [-I foo] by
+   [-Q foo ""] in your project file and re-generate makefile. Or
+   perform the same operation directly in your makefile if you edit it
+   by hand.
+
+** Option -R Foo bar is the same in v8.5 than in v8.4 concerning coq
+   load path.
+
+** Option [-I foo -as bar] is unchanged but discouraged unless you
+   compile ocaml code. Use -Q foo bar instead.
+
+  for more details: file CHANGES or section "Customization at launch
+  time" of the reference manual.
+
+- Command line options for ocaml  Compilation of ocaml code (plugins) 
+
+** [-I foo] is *not* deprecated to add foo to the ocaml load path.
+
+** [-I foo -as bar] adds foo to the ocaml load path *and* adds foo to
+   the coq load path with logical name bar (shortcut for -I foo -Q foo
+   bar).
+
+  for more details: file CHANGES or section "Customization at launch
+  time" of the reference manual.
+
+- Universe Polymorphism.
 
 - Refinement, unification and tactics are now aware of universes,
   resulting in more localized errors. Universe inconsistencies 
