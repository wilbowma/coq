--- conflicted
+++ resolved
@@ -172,9 +172,9 @@
   let evd, final_type = Typing.type_of env evd proved_equality in
   Feedback.msg_notice (Termops.print_constr_env env evd proved_equality)
 
-<<<<<<< HEAD
 (* This function, together with definitions in Data.v, shows how to
-  trigger automatic proofs at the time of typechecking.
+   trigger automatic proofs at the time of typechecking, based on
+   canonical structures.
 
    n is a number for which we want to find the half (and a proof that
    this half is indeed the half)
@@ -214,27 +214,4 @@
   let evd, the_statement = Typing.type_of env evd the_prf in
   Feedback.msg_notice
     (Termops.print_constr_env env evd the_prf ++ str " has type " ++
-     Termops.print_constr_env env evd the_statement)
-=======
-let example_canonical n =
-  let c_n = mk_nat n in
-  let n_half = mk_nat (n / 2) in
-  let c_N = c_N () in
-  let c_div = c_D () in
-  let c_even = c_E () in
-  let c_Q = c_Q () in
-  let c_R = c_R () in
-  let arg_type = EConstr.mkApp (c_even, [| c_n |]) in
-  let env = Global.env () in
-  let evd = Evd.from_env env in
-  let evd, instance = Evarutil.new_evar env evd arg_type in
-  let c_half = EConstr.mkApp (c_div, [|c_n; instance|]) in
-  let _ = Feedback.msg_notice (Termops.print_constr_env env evd c_half) in
-  let evd, the_type = Typing.type_of env evd c_half in
-  let _ = Feedback.msg_notice (Termops.print_constr_env env evd c_half) in
-  let proved_equality =
-    EConstr.mkCast(EConstr.mkApp (c_R, [| c_N; c_half |]), DEFAULTcast,
-      EConstr.mkApp (c_Q, [| c_N; c_half; n_half|])) in
-  let evd, final_type = Typing.type_of env evd proved_equality in
-  Feedback.msg_notice (Termops.print_constr_env env evd proved_equality)
->>>>>>> 4459f8cc
+     Termops.print_constr_env env evd the_statement)