(************************************************************************)
(*  v      *   The Coq Proof Assistant  /  The Coq Development Team     *)
(* <O___,, *   INRIA - CNRS - LIX - LRI - PPS - Copyright 1999-2016     *)
(*   \VV/  **************************************************************)
(*    //   *      This file is distributed under the terms of the       *)
(*         *       GNU Lesser General Public License Version 2.1        *)
(************************************************************************)

(* Created by Hugo Herbelin from contents related to lemma proofs in
   file command.ml, Aug 2009 *)

open CErrors
open Util
open Flags
open Pp
open Names
open Term
open Declarations
open Declareops
open Entries
open Environ
open Nameops
open Globnames
open Decls
open Decl_kinds
open Declare
open Pretyping
open Termops
open Namegen
open Reductionops
open Constrexpr
open Constrintern
open Impargs
open Context.Rel.Declaration

module RelDecl = Context.Rel.Declaration
module NamedDecl = Context.Named.Declaration

type 'a declaration_hook = Decl_kinds.locality -> Globnames.global_reference -> 'a
let mk_hook hook = hook
let call_hook fix_exn hook l c =
  try hook l c
  with e when CErrors.noncritical e ->
    let e = CErrors.push e in
    iraise (fix_exn e)

(* Support for mutually proved theorems *)

let retrieve_first_recthm = function
  | VarRef id ->
      (NamedDecl.get_value (Global.lookup_named id),variable_opacity id)
  | ConstRef cst ->
      let cb = Global.lookup_constant cst in
      (Global.body_of_constant_body cb, is_opaque cb)
  | _ -> assert false

let adjust_guardness_conditions const = function
  | [] -> const (* Not a recursive statement *)
  | possible_indexes ->
  (* Try all combinations... not optimal *)
     let env = Global.env() in
     { const with const_entry_body =
        Future.chain ~greedy:true ~pure:true const.const_entry_body
        (fun ((body, ctx), eff) ->
          match kind_of_term body with
          | Fix ((nv,0),(_,_,fixdefs as fixdecls)) ->
(*      let possible_indexes =
	List.map2 (fun i c -> match i with Some i -> i | None ->
	  List.interval 0 (List.length ((lam_assum c))))
	  lemma_guard (Array.to_list fixdefs) in
*)
              let add c cb e =
                let exists c e =
                  try ignore(Environ.lookup_constant c e); true
                  with Not_found -> false in 
                if exists c e then e else Environ.add_constant c cb e in
              let env = List.fold_left (fun env { eff } ->
                match eff with
                | SEsubproof (c, cb,_) -> add c cb env
                | SEscheme (l,_) ->
                    List.fold_left (fun e (_,c,cb,_) -> add c cb e) env l)
                env (Safe_typing.side_effects_of_private_constants eff) in
              let indexes =
                search_guard Loc.ghost env
                  possible_indexes fixdecls in
		(mkFix ((indexes,0),fixdecls), ctx), eff
          | _ -> (body, ctx), eff) }

let find_mutually_recursive_statements thms =
    let n = List.length thms in
    let inds = List.map (fun (id,(t,impls,annot)) ->
      let (hyps,ccl) = decompose_prod_assum t in
      let x = (id,(t,impls)) in
      match annot with
      (* Explicit fixpoint decreasing argument is given *)
      | Some (Some (_,id),CStructRec) ->
          let i,b,typ = lookup_rel_id id hyps in
          (match kind_of_term t with
          | Ind ((kn,_ as ind), u) when
              let mind = Global.lookup_mind kn in
              mind.mind_finite == Decl_kinds.Finite && Option.is_empty b ->
              [ind,x,i],[]
          | _ ->
              error "Decreasing argument is not an inductive assumption.")
      (* Unsupported cases *)
      | Some (_,(CWfRec _|CMeasureRec _)) ->
          error "Only structural decreasing is supported for mutual statements."
      (* Cofixpoint or fixpoint w/o explicit decreasing argument *)
      | None | Some (None, CStructRec) ->
      let whnf_hyp_hds = map_rel_context_in_env
        (fun env c -> fst (whd_all_stack env Evd.empty c))
        (Global.env()) hyps in
      let ind_hyps =
        List.flatten (List.map_i (fun i decl ->
          let t = RelDecl.get_type decl in
          match kind_of_term t with
          | Ind ((kn,_ as ind),u) when
                let mind = Global.lookup_mind kn in
                mind.mind_finite <> Decl_kinds.CoFinite && is_local_assum decl ->
              [ind,x,i]
          | _ ->
              []) 0 (List.rev whnf_hyp_hds)) in
      let ind_ccl =
        let cclenv = push_rel_context hyps (Global.env()) in
        let whnf_ccl,_ = whd_all_stack cclenv Evd.empty ccl in
        match kind_of_term whnf_ccl with
        | Ind ((kn,_ as ind),u) when
              let mind = Global.lookup_mind kn in
              Int.equal mind.mind_ntypes n && mind.mind_finite == Decl_kinds.CoFinite ->
            [ind,x,0]
        | _ ->
            [] in
      ind_hyps,ind_ccl) thms in
    let inds_hyps,ind_ccls = List.split inds in
    let of_same_mutind ((kn,_),_,_) = function ((kn',_),_,_) -> eq_mind kn kn' in
    (* Check if all conclusions are coinductive in the same type *)
    (* (degenerated cartesian product since there is at most one coind ccl) *)
    let same_indccl =
      List.cartesians_filter (fun hyp oks ->
	if List.for_all (of_same_mutind hyp) oks
	then Some (hyp::oks) else None) [] ind_ccls in
    let ordered_same_indccl =
      List.filter (List.for_all_i (fun i ((kn,j),_,_) -> Int.equal i j) 0) same_indccl in
    (* Check if some hypotheses are inductive in the same type *)
    let common_same_indhyp =
      List.cartesians_filter (fun hyp oks ->
	if List.for_all (of_same_mutind hyp) oks
	then Some (hyp::oks) else None) [] inds_hyps in
    let ordered_inds,finite,guard =
      match ordered_same_indccl, common_same_indhyp with
      | indccl::rest, _ ->
	  assert (List.is_empty rest);
          (* One occ. of common coind ccls and no common inductive hyps *)
	  if not (List.is_empty common_same_indhyp) then
	    if_verbose Feedback.msg_info (str "Assuming mutual coinductive statements.");
	  flush_all ();
          indccl, true, []
      | [], _::_ ->
          let () = match same_indccl with
          | ind :: _ ->
            if List.distinct_f ind_ord (List.map pi1 ind)
            then
              if_verbose Feedback.msg_info
                (strbrk
                   ("Coinductive statements do not follow the order of "^
                    "definition, assuming the proof to be by induction."));
            flush_all ()
          | _ -> ()
          in
          let possible_guards = List.map (List.map pi3) inds_hyps in
	  (* assume the largest indices as possible *)
	  List.last common_same_indhyp, false, possible_guards
      | _, [] ->
	  error
            ("Cannot find common (mutual) inductive premises or coinductive" ^
             " conclusions in the statements.")
    in
    (finite,guard,None), ordered_inds

let look_for_possibly_mutual_statements = function
  | [id,(t,impls,None)] ->
      (* One non recursively proved theorem *)
      None,[id,(t,impls)],None
  | _::_ as thms ->
    (* More than one statement and/or an explicit decreasing mark: *)
    (* we look for a common inductive hyp or a common coinductive conclusion *)
    let recguard,ordered_inds = find_mutually_recursive_statements thms in
    let thms = List.map pi2 ordered_inds in
    Some recguard,thms, Some (List.map (fun (_,_,i) -> succ i) ordered_inds)
  | [] -> anomaly (Pp.str "Empty list of theorems.")

(* Saving a goal *)

let save ?export_seff id const cstrs pl do_guard (locality,poly,kind) hook =
  let fix_exn = Future.fix_exn_of const.Entries.const_entry_body in
  try
    let const = adjust_guardness_conditions const do_guard in
    let k = Kindops.logical_kind_of_goal_kind kind in
    let l,r = match locality with
      | Discharge when Lib.sections_are_opened () ->
          let c = SectionLocalDef const in
          let _ = declare_variable id (Lib.cwd(), c, k) in
          (Local, VarRef id)
      | Local | Global | Discharge ->
          let local = match locality with
          | Local | Discharge -> true
          | Global -> false
          in
          let kn =
           declare_constant ?export_seff id ~local (DefinitionEntry const, k) in
          (locality, ConstRef kn) in
    definition_message id;
    Option.iter (Universes.register_universe_binders r) pl;
    call_hook (fun exn -> exn) hook l r
  with e when CErrors.noncritical e ->
    let e = CErrors.push e in
    iraise (fix_exn e)

let default_thm_id = Id.of_string "Unnamed_thm"

let compute_proof_name locality = function
  | Some ((loc,id),pl) ->
      (* We check existence here: it's a bit late at Qed time *)
      if Nametab.exists_cci (Lib.make_path id) || is_section_variable id ||
	 locality == Global && Nametab.exists_cci (Lib.make_path_except_section id)
      then
        user_err ~loc  (pr_id id ++ str " already exists.");
      id, pl
  | None ->
      next_global_ident_away default_thm_id (Pfedit.get_all_proof_names ()), None

let save_remaining_recthms (locality,p,kind) norm ctx body opaq i ((id,pl),(t_i,(_,imps))) =
  let t_i = norm t_i in
  match body with
  | None ->
      (match locality with
      | Discharge ->
          let impl = false in (* copy values from Vernacentries *)
          let k = IsAssumption Conjectural in
          let c = SectionLocalAssum ((t_i,ctx),p,impl) in
	  let _ = declare_variable id (Lib.cwd(),c,k) in
          (Discharge, VarRef id,imps)
      | Local | Global ->
          let k = IsAssumption Conjectural in
          let local = match locality with
          | Local -> true
          | Global -> false
          | Discharge -> assert false
          in
          let ctx = Univ.ContextSet.to_context ctx in
          let decl = (ParameterEntry (None,p,(t_i,ctx),None), k) in
          let kn = declare_constant id ~local decl in
          (locality,ConstRef kn,imps))
  | Some body ->
      let body = norm body in
      let k = Kindops.logical_kind_of_goal_kind kind in
      let rec body_i t = match kind_of_term t with
        | Fix ((nv,0),decls) -> mkFix ((nv,i),decls)
        | CoFix (0,decls) -> mkCoFix (i,decls)
        | LetIn(na,t1,ty,t2) -> mkLetIn (na,t1,ty, body_i t2)
        | Lambda(na,ty,t) -> mkLambda(na,ty,body_i t)
        | App (t, args) -> mkApp (body_i t, args)
        | _ -> anomaly Pp.(str "Not a proof by induction: " ++ Printer.pr_constr body) in
      let body_i = body_i body in
      match locality with
      | Discharge ->
          let const = definition_entry ~types:t_i ~opaque:opaq ~poly:p 
	    ~univs:(Univ.ContextSet.to_context ctx) body_i in
	  let c = SectionLocalDef const in
	  let _ = declare_variable id (Lib.cwd(), c, k) in
          (Discharge,VarRef id,imps)
      | Local | Global ->
        let ctx = Univ.ContextSet.to_context ctx in
        let local = match locality with
        | Local -> true
        | Global -> false
        | Discharge -> assert false
        in
        let const =
	  Declare.definition_entry ~types:t_i ~poly:p ~univs:ctx ~opaque:opaq body_i
	in
        let kn = declare_constant id ~local (DefinitionEntry const, k) in
        (locality,ConstRef kn,imps)

let save_hook = ref ignore
let set_save_hook f = save_hook := f

let save_named ?export_seff proof =
  let id,const,(cstrs,pl),do_guard,persistence,hook = proof in
  save ?export_seff id const cstrs pl do_guard persistence hook

let check_anonymity id save_ident =
  if not (String.equal (atompart_of_id id) (Id.to_string (default_thm_id))) then
    error "This command can only be used for unnamed theorem."

let save_anonymous ?export_seff proof save_ident =
  let id,const,(cstrs,pl),do_guard,persistence,hook = proof in
  check_anonymity id save_ident;
  save ?export_seff save_ident const cstrs pl do_guard persistence hook

let save_anonymous_with_strength ?export_seff proof kind save_ident =
  let id,const,(cstrs,pl),do_guard,_,hook = proof in
  check_anonymity id save_ident;
  (* we consider that non opaque behaves as local for discharge *)
  save ?export_seff save_ident const cstrs pl do_guard
      (Global, const.const_entry_polymorphic, Proof kind) hook

(* Admitted *)

let warn_let_as_axiom =
  CWarnings.create ~name:"let-as-axiom" ~category:"vernacular"
                   (fun id -> strbrk "Let definition" ++ spc () ++ pr_id id ++
                                spc () ++ strbrk "declared as an axiom.")

let admit (id,k,e) pl hook () =
  let kn = declare_constant id (ParameterEntry e, IsAssumption Conjectural) in
  let () = match k with
  | Global, _, _ -> ()
  | Local, _, _ | Discharge, _, _ -> warn_let_as_axiom id
  in
  let () = assumption_message id in
  Option.iter (Universes.register_universe_binders (ConstRef kn)) pl;
  call_hook (fun exn -> exn) hook Global (ConstRef kn)

(* Starting a goal *)

let start_hook = ref ignore
let set_start_hook = (:=) start_hook


let get_proof proof do_guard hook opacity =
  let (id,(const,univs,persistence)) =
    Pfedit.cook_this_proof proof
  in
  id,{const with const_entry_opaque = opacity},univs,do_guard,persistence,hook

let check_exist =
  List.iter (fun (loc,id) ->
    if not (Nametab.exists_cci (Lib.make_path id)) then
        user_err ~loc  (pr_id id ++ str " does not exist.")
  )

let universe_proof_terminator compute_guard hook =
  let open Proof_global in
  make_terminator begin function
  | Admitted (id,k,pe,(ctx,pl)) ->
      admit (id,k,pe) pl (hook (Some ctx)) ();
      Feedback.feedback Feedback.AddedAxiom
  | Proved (opaque,idopt,proof) ->
      let is_opaque, export_seff, exports = match opaque with
        | Vernacexpr.Transparent -> false, true, []
        | Vernacexpr.Opaque None -> true, false, []
        | Vernacexpr.Opaque (Some l) -> true, true, l in
      let proof = get_proof proof compute_guard
	(hook (Some (fst proof.Proof_global.universes))) is_opaque in
      begin match idopt with
      | None -> save_named ~export_seff proof
      | Some ((_,id),None) -> save_anonymous ~export_seff proof id
      | Some ((_,id),Some kind) -> 
          save_anonymous_with_strength ~export_seff proof kind id
      end;
      check_exist exports
  end

let standard_proof_terminator compute_guard hook =
  universe_proof_terminator compute_guard (fun _ -> hook)

let start_proof id ?pl kind sigma ?terminator ?sign c ?init_tac ?(compute_guard=[]) hook =
  let terminator = match terminator with
  | None -> standard_proof_terminator compute_guard hook
  | Some terminator -> terminator compute_guard hook
  in
  let sign = 
    match sign with
    | Some sign -> sign
    | None -> initialize_named_context_for_proof ()
  in
  !start_hook c;
  Pfedit.start_proof id ?pl kind sigma sign c ?init_tac terminator

let start_proof_univs id ?pl kind sigma ?terminator ?sign c ?init_tac ?(compute_guard=[]) hook =
  let terminator = match terminator with
  | None -> universe_proof_terminator compute_guard hook
  | Some terminator -> terminator compute_guard hook
  in
  let sign = 
    match sign with
    | Some sign -> sign
    | None -> initialize_named_context_for_proof ()
  in
  !start_hook c;
  Pfedit.start_proof id ?pl kind sigma sign c ?init_tac terminator

let rec_tac_initializer finite guard thms snl =
  if finite then
    match List.map (fun ((id,_),(t,_)) -> (id,t)) thms with
    | (id,_)::l -> Tactics.mutual_cofix id l 0
    | _ -> assert false
  else
    (* nl is dummy: it will be recomputed at Qed-time *)
    let nl = match snl with 
     | None -> List.map succ (List.map List.last guard)
     | Some nl -> nl
    in match List.map2 (fun ((id,_),(t,_)) n -> (id,n,t)) thms nl with
       | (id,n,_)::l -> Tactics.mutual_fix id n l 0
       | _ -> assert false

let start_proof_with_initialization kind ctx recguard thms snl hook =
  let intro_tac (_, (_, (ids, _))) =
    Tacticals.New.tclMAP (function
    | Name id -> Tactics.intro_mustbe_force id
    | Anonymous -> Tactics.intro) (List.rev ids) in
  let init_tac,guard = match recguard with
  | Some (finite,guard,init_tac) ->
      let rec_tac = rec_tac_initializer finite guard thms snl in
      Some (match init_tac with
        | None -> 
            if Flags.is_auto_intros () then 
              Tacticals.New.tclTHENS rec_tac (List.map intro_tac thms)
            else
              rec_tac
        | Some tacl ->
            Tacticals.New.tclTHENS rec_tac
            (if Flags.is_auto_intros () then
              List.map2 (fun tac thm -> Tacticals.New.tclTHEN tac (intro_tac thm)) tacl thms
            else
              tacl)),guard
  | None ->
      let () = match thms with [_] -> () | _ -> assert false in
      (if Flags.is_auto_intros () then Some (intro_tac (List.hd thms)) else None), [] in
  match thms with
  | [] -> anomaly (Pp.str "No proof to start")
  | ((id,pl),(t,(_,imps)))::other_thms ->
      let hook ctx strength ref =
        let ctx = match ctx with
        | None -> Evd.empty_evar_universe_context
        | Some ctx -> ctx
        in
        let other_thms_data =
          if List.is_empty other_thms then [] else
            (* there are several theorems defined mutually *)
            let body,opaq = retrieve_first_recthm ref in
            let subst = Evd.evar_universe_context_subst ctx in
            let norm c = Universes.subst_opt_univs_constr subst c in
	    let ctx = UState.context_set (*FIXME*) ctx in
	    let body = Option.map norm body in
            List.map_i (save_remaining_recthms kind norm ctx body opaq) 1 other_thms in
        let thms_data = (strength,ref,imps)::other_thms_data in
        List.iter (fun (strength,ref,imps) ->
	  maybe_declare_manual_implicits false ref imps;
	  call_hook (fun exn -> exn) hook strength ref) thms_data in
      start_proof_univs id ?pl kind ctx t ?init_tac (fun ctx -> mk_hook (hook ctx)) ~compute_guard:guard

let start_proof_com ?inference_hook kind thms hook =
  let env0 = Global.env () in
  let levels = Option.map snd (fst (List.hd thms)) in 
  let evdref = ref (match levels with
		    | None -> Evd.from_env env0
		    | Some l -> Evd.from_ctx (Evd.make_evar_universe_context env0 l))
  in
  let thms = List.map (fun (sopt,(bl,t,guard)) ->
    let impls, ((env, ctx), imps) = interp_context_evars env0 evdref bl in
    let t', imps' = interp_type_evars_impls ~impls env evdref t in
<<<<<<< HEAD
    evdref := solve_remaining_evars all_and_fail_flags env !evdref (Evd.empty,!evdref);
    let ids = List.map RelDecl.get_name ctx in
=======
    let flags = all_and_fail_flags in
    let flags = { flags with use_hook = inference_hook } in
    evdref := solve_remaining_evars flags env !evdref (Evd.empty,!evdref);
    let ids = List.map get_name ctx in
>>>>>>> decdd5b3
      (compute_proof_name (pi1 kind) sopt,
      (nf_evar !evdref (it_mkProd_or_LetIn t' ctx),
       (ids, imps @ lift_implicits (List.length ids) imps'),
       guard)))
    thms in
  let recguard,thms,snl = look_for_possibly_mutual_statements thms in
  let evd, nf = Evarutil.nf_evars_and_universes !evdref in
  let thms = List.map (fun (n, (t, info)) -> (n, (nf t, info))) thms in
  let () =
    match levels with
    | None -> ()
    | Some l -> ignore (Evd.universe_context evd ?names:l)
  in
  let evd =
    if pi2 kind then evd
    else (* We fix the variables to ensure they won't be lowered to Set *)
      Evd.fix_undefined_variables evd
  in
    start_proof_with_initialization kind evd recguard thms snl hook


(* Saving a proof *)

let keep_admitted_vars = ref true

let _ =
  let open Goptions in
  declare_bool_option
    { optsync  = true;
      optdepr  = false;
      optname  = "keep section variables in admitted proofs";
      optkey   = ["Keep"; "Admitted"; "Variables"];
      optread  = (fun () -> !keep_admitted_vars);
      optwrite = (fun b -> keep_admitted_vars := b) }

let save_proof ?proof = function
  | Vernacexpr.Admitted ->
      let pe =
        let open Proof_global in
        match proof with
        | Some ({ id; entries; persistence = k; universes }, _) ->
            if List.length entries <> 1 then
              error "Admitted does not support multiple statements";
            let { const_entry_secctx; const_entry_type } = List.hd entries in
            if const_entry_type = None then
              error "Admitted requires an explicit statement";
            let typ = Option.get const_entry_type in
            let ctx = Evd.evar_context_universe_context (fst universes) in
            let sec_vars = if !keep_admitted_vars then const_entry_secctx else None in
            Admitted(id, k, (sec_vars, pi2 k, (typ, ctx), None), universes)
        | None ->
            let pftree = Pfedit.get_pftreestate () in
            let id, k, typ = Pfedit.current_proof_statement () in
            let universes = Proof.initial_euctx pftree in
            (* This will warn if the proof is complete *)
            let pproofs, _univs =
              Proof_global.return_proof ~allow_partial:true () in
            let sec_vars =
              if not !keep_admitted_vars then None
              else match  Pfedit.get_used_variables(), pproofs with
              | Some _ as x, _ -> x
              | None, (pproof, _) :: _ -> 
                  let env = Global.env () in
                  let ids_typ = Environ.global_vars_set env typ in
                  let ids_def = Environ.global_vars_set env pproof in
                  Some (Environ.keep_hyps env (Idset.union ids_typ ids_def))
              | _ -> None in
	    let names = Pfedit.get_universe_binders () in
            let evd = Evd.from_ctx universes in
            let binders, ctx = Evd.universe_context ?names evd in
            Admitted(id,k,(sec_vars, pi2 k, (typ, ctx), None),
		     (universes, Some binders))
      in
      Proof_global.apply_terminator (Proof_global.get_terminator ()) pe
  | Vernacexpr.Proved (is_opaque,idopt) ->
      let (proof_obj,terminator) =
        match proof with
        | None ->
            Proof_global.close_proof ~keep_body_ucst_separate:false (fun x -> x)
        | Some proof -> proof
      in
      (* if the proof is given explicitly, nothing has to be deleted *)
      if Option.is_empty proof then Pfedit.delete_current_proof ();
      Proof_global.(apply_terminator terminator (Proved (is_opaque,idopt,proof_obj)))

(* Miscellaneous *)

let get_current_context () =
  Pfedit.get_current_context ()
           <|MERGE_RESOLUTION|>--- conflicted
+++ resolved
@@ -461,15 +461,10 @@
   let thms = List.map (fun (sopt,(bl,t,guard)) ->
     let impls, ((env, ctx), imps) = interp_context_evars env0 evdref bl in
     let t', imps' = interp_type_evars_impls ~impls env evdref t in
-<<<<<<< HEAD
-    evdref := solve_remaining_evars all_and_fail_flags env !evdref (Evd.empty,!evdref);
-    let ids = List.map RelDecl.get_name ctx in
-=======
     let flags = all_and_fail_flags in
     let flags = { flags with use_hook = inference_hook } in
     evdref := solve_remaining_evars flags env !evdref (Evd.empty,!evdref);
-    let ids = List.map get_name ctx in
->>>>>>> decdd5b3
+    let ids = List.map RelDecl.get_name ctx in
       (compute_proof_name (pi1 kind) sopt,
       (nf_evar !evdref (it_mkProd_or_LetIn t' ctx),
        (ids, imps @ lift_implicits (List.length ids) imps'),
